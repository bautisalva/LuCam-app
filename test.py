"""
LuCam Camera Control Application

This module provides a PyQt6-based graphical interface for controlling a Lumenera camera (via the `lucam` module),
or a simulated fallback camera when the real hardware is unavailable. It offers live preview, background subtraction,
image acquisition with averaging/median and optional Gaussian blur, adjustable capture parameters, and export to disk.

Classes:
    - SimulatedCamera: Fallback for Lucam hardware.
    - Worker: Handles background-threaded image capture and processing.
    - PreviewWorker: Manages real-time frame preview.
    - CameraApp: Main application window and GUI logic.

Dependencies:
    - PyQt6
    - NumPy
    - OpenCV (cv2)
    - lucam (optional)

Author: Tomás Rodriguez Bouhier, Bautista Salvatierra Pérez
Repository: https://github.com/bautisalva/LuCam-app
"""

import sys
import os
import numpy as np
import matplotlib.pyplot as plt
import threading
import json
import datetime
from skimage.transform import resize
from skimage.filters import gaussian
from skimage.io import imsave
from skimage.color import rgb2gray
from scipy.ndimage import gaussian_filter
from PIL import Image, ImageDraw, ImageFont
from PyQt5.QtWidgets import (QApplication, QWidget, QPushButton, QLabel,
                             QVBoxLayout, QHBoxLayout, QSlider, QLineEdit, 
                             QSpinBox, QComboBox, QFileDialog,
                             QGroupBox, QTabWidget, QGridLayout,QPlainTextEdit)
from PyQt5.QtGui import QPixmap, QImage
from PyQt5.QtCore import Qt, QTimer, pyqtSignal, QObject, QThread


def blur_uint16(image, sigma):
    """
    Applies Gaussian blur to a 16-bit image using scipy.ndimage.
    
    Parameters:
        image (np.ndarray): uint16 image.
        sigma (float): standard deviation of Gaussian kernel.
    
    Returns:
        np.ndarray: blurred image, dtype uint16.
    """
    return gaussian_filter(image, sigma=sigma).astype(np.uint16)

def to_8bit_for_preview(image_16bit):
    """
    Escala una imagen uint16 a uint8 para visualización,
    mapeando el rango [min, max] a [0, 255].
    """
    min_val = np.min(image_16bit)
    max_val = np.max(image_16bit)
    if max_val == min_val:
        return np.zeros_like(image_16bit, dtype=np.uint8)
    scaled = ((image_16bit - min_val) / (max_val - min_val) * 255).astype(np.uint8)
    return scaled


class SimulatedCamera:
    """
    Fallback camera implementation used when Lucam is unavailable.
    Generates simulated grayscale images with added Gaussian noise and text overlay.

    Methods:
        - TakeSnapshot(): returns a noisy 480x640 grayscale image with overlaid text.
        - set_properties(**kwargs): stub to allow property configuration without functionality.
    """
    def TakeSnapshot(self):
<<<<<<< HEAD
        image = np.random.normal(32768, 5000, (480, 640)).astype(np.uint16)
        img_pil = Image.fromarray(image)
        draw = ImageDraw.Draw(img_pil)
        # podés usar una fuente default o cargar una con truetype
        draw.text((50, 240), "SIMULATED", fill=65535)
        image = np.array(img_pil)
=======
        image = np.random.normal(127, 30, (480, 640)).astype(np.uint8)
        cv2.putText(image, 'SIMULATED', (50, 240), cv2.FONT_HERSHEY_SIMPLEX, 2, (255,), 3, cv2.LINE_AA)
>>>>>>> f544d198
        return image

    def set_properties(self, **kwargs):
        # Placeholder to mimic API compatibility with real Lucam camera.
        pass


# Try to import Lucam
try:
    from lucam import Lucam
    from lucam import API
    LUCAM_AVAILABLE = True
except ImportError:
    LUCAM_AVAILABLE = False
    print("[WARNING] Módulo 'lucam' no disponible, usando modo simulación.")

class Worker(QObject):
    """
    Worker class for image acquisition and processing in capture mode.
    
    Acquires multiple images from the camera and applies averaging or median filtering.
    Optionally applies Gaussian blur. Operates in a background thread.
    
    Signals:
        image_captured (np.ndarray): emitted with the final processed image.
    
    Parameters:
        camera (object): camera instance (Lucam or SimulatedCamera).
        num_images (int): number of images to acquire.
        mode (str): processing mode ('Promedio' or 'Mediana').
        blur_strength (int): Gaussian blur kernel half-width (0 disables blur).
    """
    image_captured = pyqtSignal(np.ndarray)

    def __init__(self, camera, num_images, mode, blur_strength):
        super().__init__()
        self.camera = camera
        self.num_images = num_images
        self.mode = mode
        self.blur_strength = blur_strength

    def run(self):
        try:
            images = []
            for _ in range(self.num_images):
                image = self.camera.TakeSnapshot()
                if image is None:
                    print("[WARNING] Imagen capturada fue None. Se salta.")
                    continue
                images.append(image)

            if not images:
                print("[ERROR] No se capturó ninguna imagen válida.")
                return

            # Stack and process images based on the selected mode
            if self.mode == "Promedio":
                stack = np.stack(images).astype(np.float32)
                result_image = np.mean(stack, axis=0).astype(np.uint16)
            elif self.mode == "Mediana":
                stack = np.stack(images).astype(np.uint16)
                result_image = np.median(stack, axis=0).astype(np.uint16)
            else:
                print(f"[WARNING] Modo desconocido: {self.mode}, se usa la primera imagen.")
                result_image = images[0]
            # Optional Gaussian blur
            if self.blur_strength > 0:
<<<<<<< HEAD
                sigma = self.blur_strength  # o self.blur_strength / 3 para equivalente con OpenCV
                result_image = blur_uint16(result_image, sigma)
=======
                k = self.blur_strength * 2 + 1
                result_image = cv2.GaussianBlur(result_image, (k, k), 0)
>>>>>>> f544d198
            # Emit final result
            self.image_captured.emit(result_image)

        except Exception:
            pass
        
class PreviewWorker(QObject):
    """
    Worker class for acquiring and emitting live preview frames.

    Periodically acquires images from the camera and emits them as preview frames.
    Can be paused/resumed externally. Runs inside its own QThread.

    Signals:
        new_frame (np.ndarray): most recent preview image.

    Parameters:
        camera (object): camera instance used to acquire frames.
    """
    new_frame = pyqtSignal(np.ndarray)

    def __init__(self, camera):
        super().__init__()
        self.camera = camera
        self.running = True
        self.paused = False

    def run(self):
        """
        Main loop: repeatedly captures frames and emits them unless paused.
        Uses QThread.msleep for frame pacing (300 ms).
        """
        while self.running:
            if not self.paused:
                image = self.camera.TakeSnapshot()
                if image is not None:
                    self.new_frame.emit(image)
            QThread.msleep(300)  # delay between frames

    def stop(self):
        """Stop the preview loop."""
        self.running = False

    def pause(self):
        """Temporarily suspend frame acquisition."""
        self.paused = True

    def resume(self):
        """Resume frame acquisition."""
        self.paused = False


class CameraApp(QWidget):
    """
    Main GUI application class for the LuCam interface.

    Encapsulates GUI setup, user interaction logic, camera property control,
    image previewing, background subtraction, and acquisition workflows.

    Uses:
        - Lucam camera (if available)
        - SimulatedCamera (fallback)
        - PyQt6 for GUI and threading
    """
    def __init__(self):
        super().__init__()
<<<<<<< HEAD
    
=======

>>>>>>> f544d198
        # Try initializing Lucam camera; fallback to simulation
        try:
            self.camera = Lucam()
            self.simulation = False
            print("[INFO] Cámara Lucam inicializada correctamente.")
        except Exception as e:
            print(f"[WARNING] No se pudo inicializar Lucam. Se usará SimulatedCamera. Error: {e}")
            self.camera = SimulatedCamera()
            self.simulation = True
        
        # Configuración del formato del frame
        frameformat, fps = self.camera.GetFormat()
        frameformat.pixelFormat = API.LUCAM_PF_16
        self.camera.SetFormat(frameformat, fps)
    
        # Logging system
        self.log_file_path = os.path.join(os.getcwd(), "log.txt")
        self.log_file = open(self.log_file_path, "a", encoding="utf-8")
        
<<<<<<< HEAD
=======
        # Logging system
>>>>>>> f544d198
        now = datetime.datetime.now()
        start_message = f"=== Se inició la app el día {now.strftime('%d/%m/%Y')} a las {now.strftime('%H:%M:%S')} ==="
        self.log_file.write(start_message + "\n")
        self.log_file.flush()
<<<<<<< HEAD
    
=======
        
>>>>>>> f544d198
        # Start preview worker thread
        self.preview_worker = PreviewWorker(self.camera)
        self.preview_thread = QThread()
        self.preview_worker.moveToThread(self.preview_thread)
        self.preview_worker.new_frame.connect(self.display_preview_image)
        self.preview_thread.started.connect(self.preview_worker.run)
        self.preview_thread.start()
<<<<<<< HEAD
    
=======
        
>>>>>>> f544d198
        # Initialize GUI widgets and internal state variables
        self.preview_label_preview = QLabel("Preview en vivo")
        self.preview_label_preview.setFixedSize(640, 480)
    
        self.preview_label_capture = QLabel("Preview captura")
        self.preview_label_capture.setFixedSize(640, 480)
    
        self.console_preview = QPlainTextEdit()
        self.console_preview.setReadOnly(True)
    
        self.console_capture = QPlainTextEdit()
        self.console_capture.setReadOnly(True)
<<<<<<< HEAD
    
=======
        
>>>>>>> f544d198
        # Internal states for background subtraction and UI control
        self.background_gain = 1.0
        self.background_offset = 0.0
        self.preview_mode = True
        self.capture_mode = "Promedio"
        self.captured_image = None
        self.blur_strength = 0
        self.background_image = None
        self.background_enabled = True
<<<<<<< HEAD
    
=======
        
>>>>>>> f544d198
        # Properties to be controlled by UI sliders
        self.properties = {
            "brightness": (0, 100, 10.0),
            "contrast": (0, 10, 1.0),
            "saturation": (0, 100, 10.0),
            "hue": (-180, 180, 0.0),
            "gamma": (1, 50, 10),
            "exposure": (1, 500, 10.0),
<<<<<<< HEAD
            "gain": (0, 10, 1.0),
=======
            "gain": (0, 10, 1.0)
>>>>>>> f544d198
        }
    
        #self.camera.SetProperty(168,10)
        self.camera.ContinuousAutoExposureDisable()
        
        try:
            self.available_fps = self.camera.EnumAvailableFrameRates()
            self.available_fps = [round(f, 2) for f in self.available_fps]
        except Exception as e:
            self.available_fps = [7.5, 15.0]  # valor por defecto
            self.log_message(f"[WARNING] No se pudieron obtener los FPS disponibles: {e}")
    
        #self.set_roi(1280, 1048)
    
        self.work_dir = ""
        self.auto_save = False
<<<<<<< HEAD
    
=======
        
>>>>>>> f544d198
        # Launch full GUI setup
        self.initUI()


    def initUI(self):
        """
        Constructs the main interface layout of the application.
        Creates tab widget with 'Preview' and 'Captura' tabs,
        each containing its respective layout and controls.
        """
        
        self.setWindowTitle("Lumenera Camera Control")
        self.setGeometry(100, 100, 1000, 600)
    
        # Creates windows
        self.tabs = QTabWidget(self)
    
        # Window 1: Preview
        self.preview_tab = QWidget()
        self.init_preview_tab()
    
        # Window 2: Capture
        self.capture_tab = QWidget()
        self.init_capture_tab()
    
        # Add window
        self.tabs.addTab(self.preview_tab, "Preview")
        self.tabs.addTab(self.capture_tab, "Captura")
    
        # Main layout
        main_layout = QVBoxLayout()
        main_layout.addWidget(self.tabs)
        self.setLayout(main_layout)
        
    def init_preview_tab(self):
        """
        Initializes widgets and layout for the preview tab.
        Includes live preview display, camera property sliders,
        and options to save/load preview parameters.
        """
        layout = QHBoxLayout()

        left_layout = QVBoxLayout()
        left_layout.addWidget(self.preview_label_preview)
        left_layout.addWidget(self.console_preview)
    
        layout.addLayout(left_layout)
<<<<<<< HEAD
    
=======
        
>>>>>>> f544d198
        controls_layout = QVBoxLayout()
        self.sliders = {}
        self.inputs = {}
    
        fps_group = QGroupBox("FPS")
        fps_layout = QHBoxLayout()
        self.fps_selector = QComboBox()
        self.fps_selector.setStyleSheet("background-color: lightyellow;")  # opcional para que lo veas
        for fps in self.available_fps:
            self.fps_selector.addItem(f"{fps:.2f}")
        self.fps_selector.currentTextChanged.connect(self.change_fps)
        fps_layout.addWidget(QLabel("Frames por segundo:"))
        fps_layout.addWidget(self.fps_selector)
        fps_group.setLayout(fps_layout)
        controls_layout.addWidget(fps_group)
    
        try:
            current_fps = self.camera.GetFormat()[1]
            index = self.fps_selector.findText(f"{current_fps:.2f}")
            if index != -1:
                self.fps_selector.setCurrentIndex(index)
        except Exception as e:
            self.log_message(f"[WARNING] No se pudo establecer FPS actual: {e}")
    
        for prop, (min_val, max_val, default) in self.properties.items():
            group = QGroupBox(prop.capitalize())
            group_layout = QHBoxLayout()
    
            label = QLabel(f"{default}")
            slider = QSlider(Qt.Orientation.Horizontal)
            slider.setMinimum(int(min_val * 10))
            slider.setMaximum(int(max_val * 10))
            slider.setValue(int(default * 10))
            slider.valueChanged.connect(lambda value, p=prop: self.update_property(p, value / 10))
    
            input_field = QLineEdit(str(default))
            input_field.setFixedWidth(50)
            input_field.editingFinished.connect(lambda p=prop, field=input_field: self.set_property_from_input(p, field))
    
            group_layout.addWidget(label)
            group_layout.addWidget(slider)
            group_layout.addWidget(input_field)
            group.setLayout(group_layout)
    
            controls_layout.addWidget(group)
            self.sliders[prop] = slider
            self.inputs[prop] = input_field
    
<<<<<<< HEAD
=======
        controls_layout.addStretch()
        layout.addLayout(controls_layout)
        
>>>>>>> f544d198
        # Save/load parameter buttons
        self.save_preview_button = QPushButton("Guardar Parámetros de Preview")
        self.save_preview_button.clicked.connect(self.save_preview_parameters)
        controls_layout.addWidget(self.save_preview_button)
    
        self.load_settings_button = QPushButton("Cargar Parámetros")
        self.load_settings_button.clicked.connect(self.load_parameters)
        controls_layout.addWidget(self.load_settings_button)
    
        controls_layout.addStretch()
        layout.addLayout(controls_layout)
    
        self.apply_default_slider_values_to_camera()
    
        self.preview_tab.setLayout(layout)

    def init_capture_tab(self):
        """
        Initializes layout and widgets for the image capture tab.
        Includes settings for capture mode, background subtraction,
        saving, Gaussian blur, and acquisition logic.
        """
        layout = QHBoxLayout()
    
        left_layout = QVBoxLayout()
        left_layout.addWidget(self.preview_label_capture)
        left_layout.addWidget(self.console_capture)
        
        layout.addLayout(left_layout)

        controls_layout = QVBoxLayout()
    
        # Directory selector
        dir_layout = QHBoxLayout()
        self.dir_line_edit = QLineEdit()
        self.dir_button = QPushButton("...")
        self.dir_button.setFixedWidth(30)
        self.dir_button.clicked.connect(self.select_work_dir)
        dir_layout.addWidget(QLabel("Directorio:"))
        dir_layout.addWidget(self.dir_line_edit)
        dir_layout.addWidget(self.dir_button)
        controls_layout.addLayout(dir_layout)
    
        # Auto-save toggle
        auto_save_layout = QHBoxLayout()
        self.auto_save_selector = QComboBox()
        self.auto_save_selector.addItems(["No", "Sí"])
        self.auto_save_selector.currentTextChanged.connect(self.toggle_auto_save)
        auto_save_layout.addWidget(QLabel("Guardar automáticamente:"))
        auto_save_layout.addWidget(self.auto_save_selector)
        controls_layout.addLayout(auto_save_layout)
    
        # Capture settings
        capture_settings_box = QGroupBox("Configuraciones de Captura")
        capture_settings_layout = QVBoxLayout()
    
        self.num_images_spinbox = QSpinBox()
        self.num_images_spinbox.setRange(1, 100)
        self.num_images_spinbox.setValue(5)
        capture_num_layout = QHBoxLayout()
        capture_num_layout.addWidget(QLabel("Imágenes por captura:"))
        capture_num_layout.addWidget(self.num_images_spinbox)
    
        self.capture_mode_selector = QComboBox()
        self.capture_mode_selector.addItems(["Promedio", "Mediana"])
        self.capture_mode_selector.currentTextChanged.connect(self.change_capture_mode)
        capture_mode_layout = QHBoxLayout()
        capture_mode_layout.addWidget(QLabel("Modo de captura:"))
        capture_mode_layout.addWidget(self.capture_mode_selector)
    
        # Blur controls
        blur_box = QGroupBox("Desenfoque")
        blur_layout = QHBoxLayout()
        self.blur_label = QLabel("Blur: 0")
        self.blur_slider = QSlider(Qt.Orientation.Horizontal)
        self.blur_slider.setMinimum(0)
        self.blur_slider.setMaximum(10)
        self.blur_slider.setValue(0)
        self.blur_slider.valueChanged.connect(self.update_blur)
        self.blur_input = QLineEdit("0")
        self.blur_input.setFixedWidth(50)
        self.blur_input.editingFinished.connect(self.set_blur_from_input)
    
        blur_layout.addWidget(self.blur_label)
        blur_layout.addWidget(self.blur_slider)
        blur_layout.addWidget(self.blur_input)
        blur_box.setLayout(blur_layout)
    
        capture_settings_layout.addLayout(capture_num_layout)
        capture_settings_layout.addLayout(capture_mode_layout)
        capture_settings_layout.addWidget(blur_box)
        capture_settings_box.setLayout(capture_settings_layout)
        controls_layout.addWidget(capture_settings_box)
        
        # Background subtraction settings
        gain_offset_box = QGroupBox("Fondo: Ganancia y Offset")
        gain_offset_layout = QVBoxLayout()

        self.capture_button = QPushButton("Capturar Imagen")
        self.capture_button.clicked.connect(self.capture_image)
        controls_layout.addWidget(self.capture_button)
    
        self.capture_background_button = QPushButton("Capturar Fondo")
        self.capture_background_button.clicked.connect(self.capture_background)
        controls_layout.addWidget(self.capture_background_button)
    
        toggle_background_layout = QHBoxLayout()
        toggle_background_label = QLabel("Restar fondo:")
        self.toggle_background_selector = QComboBox()
        self.toggle_background_selector.addItems(["Sí", "No"])
        self.toggle_background_selector.currentTextChanged.connect(self.toggle_background)
        toggle_background_layout.addWidget(toggle_background_label)
        toggle_background_layout.addWidget(self.toggle_background_selector)
        controls_layout.addLayout(toggle_background_layout)
    
        # Gain
        gain_layout = QHBoxLayout()
        gain_layout.addWidget(QLabel("Ganancia (a):"))
        self.gain_slider = QSlider(Qt.Orientation.Horizontal)
        self.gain_slider.setMinimum(0)
        self.gain_slider.setMaximum(10000)
        self.gain_slider.setValue(100)
        self.gain_slider.valueChanged.connect(lambda v: self.update_gain(v / 100))
        gain_layout.addWidget(self.gain_slider)
        self.gain_input = QLineEdit("1.0")
        self.gain_input.setFixedWidth(50)
        self.gain_input.editingFinished.connect(lambda: self.set_gain_from_input())
        gain_layout.addWidget(self.gain_input)

        # Offset
        offset_layout = QHBoxLayout()
        offset_layout.addWidget(QLabel("Offset (b):"))
        self.offset_slider = QSlider(Qt.Orientation.Horizontal)
<<<<<<< HEAD
        self.offset_slider.setMinimum(-100)
        self.offset_slider.setMaximum(100)
        self.offset_slider.setValue(0)
        self.offset_slider.valueChanged.connect(lambda v: self.update_offset(v / 100))
=======
        self.offset_slider.setMinimum(-255)
        self.offset_slider.setMaximum(255)
        self.offset_slider.setValue(0)
        self.offset_slider.valueChanged.connect(lambda v: self.update_offset(v))
>>>>>>> f544d198
        offset_layout.addWidget(self.offset_slider)
        self.offset_input = QLineEdit("0")
        self.offset_input.setFixedWidth(50)
        self.offset_input.editingFinished.connect(lambda: self.set_offset_from_input())
        offset_layout.addWidget(self.offset_input)

        gain_offset_layout.addLayout(gain_layout)
        gain_offset_layout.addLayout(offset_layout)
        gain_offset_box.setLayout(gain_offset_layout)
        controls_layout.addWidget(gain_offset_box)
        
        self.save_button = QPushButton("Guardar Imagen")
        self.save_button.clicked.connect(self.save_image)
        self.save_button.setEnabled(False)
        controls_layout.addWidget(self.save_button)
    
        self.toggle_preview_button = QPushButton("Volver a Preview")
        self.toggle_preview_button.clicked.connect(self.start_preview)
        self.toggle_preview_button.setEnabled(False)
        controls_layout.addWidget(self.toggle_preview_button)
    
        self.save_capture_button = QPushButton("Guardar Parámetros de Captura")
        self.save_capture_button.clicked.connect(self.save_capture_parameters)
        controls_layout.addWidget(self.save_capture_button)

    
        self.load_settings_button = QPushButton("Cargar Parámetros")
        self.load_settings_button.clicked.connect(self.load_parameters)
        controls_layout.addWidget(self.load_settings_button)
    
        controls_layout.addStretch()
    
        layout.addLayout(controls_layout)
    
        self.capture_tab.setLayout(layout)

    def apply_default_slider_values_to_camera(self):
            """
            Applies the default values defined in self.properties
            to the connected camera using set_properties().
            """
            for prop, (min_val, max_val, default) in self.properties.items():
                if self.camera:
                    self.camera.set_properties(**{prop: default})
    
    def update_property(self, prop, value):
        """
        Updates a given camera property both in the camera object
        and synchronizes the value across the GUI slider and input field.

        Parameters:
            prop (str): property name (e.g., 'brightness').
            value (float): new value to assign.
        """
        if self.camera:
            self.camera.set_properties(**{prop: value})
        self.sliders[prop].blockSignals(True)
        self.sliders[prop].setValue(int(value * 10))
        self.sliders[prop].blockSignals(False)
        self.inputs[prop].setText(f"{value:.1f}")
        self.log_message(f"Se actualizó '{prop}' a {value:.1f}")
        
    def set_roi(self, width, height, x_offset=0, y_offset=0):
        """
        Reduces the ROI (Region of Interest) by setting a smaller width and height.
        This speeds up the readout time of the camera.
    
        Parameters:
            width (int): desired width of ROI (must be multiple of 8).
            height (int): desired height of ROI (must be multiple of 8).
            x_offset (int): horizontal offset (default 0).
            y_offset (int): vertical offset (default 0).
        """
        try:
            frameformat, fps = self.camera.GetFormat()
            frameformat.width = width
            frameformat.height = height
            frameformat.xOffset = x_offset
            frameformat.yOffset = y_offset
            self.camera.SetFormat(frameformat, fps)
            self.log_message(f"ROI actualizado a {width}x{height} desde ({x_offset},{y_offset})")
        except Exception as e:
            self.log_message(f"[ERROR] No se pudo aplicar ROI: {e}")        
        
    def change_fps(self, fps_text):
        try:
            fps = float(fps_text)
            frameformat, _ = self.camera.GetFormat()
            self.camera.SetFormat(frameformat, fps)
            self.log_message(f"FPS cambiado a {fps:.2f}")
        except Exception as e:
            self.log_message(f"[ERROR] No se pudo cambiar el FPS: {e}")

    
    def set_property_from_input(self, prop, field):
        """
        Parses a float from the input field and updates the associated property.
        Reverts to slider value if parsing fails.
        
        Parameters:
            prop (str): property name.
            field (QLineEdit): corresponding input widget.
        """
        try:
            value = float(field.text())
            self.sliders[prop].setValue(int(value * 10))
            self.update_property(prop, value)
        except ValueError:
            field.setText(f"{self.sliders[prop].value() / 10:.1f}")
    
    def update_blur(self, value):
        """
        Updates blur strength and syncs slider/input values.
        
        Parameters:
            value (int): blur level (0–10).
        """
        self.blur_strength = value
        self.blur_label.setText(f"Blur: {value}")
        self.blur_input.setText(str(value))
        self.log_message(f"Se seteó el blur a {value}")
    
    def set_blur_from_input(self):
        """
        Parses blur value from input, validates range, and updates slider.
        Reverts to slider if input is invalid.
        """
        try:
            value = int(self.blur_input.text())
            if 0 <= value <= 10:
                self.blur_slider.setValue(value)
                self.log_message(f"Se ingresó blur manualmente a {value}")
            else:
                self.blur_input.setText(str(self.blur_slider.value()))
        except ValueError:
            self.blur_input.setText(str(self.blur_slider.value()))

    def update_gain(self, value):
        """
        Updates background subtraction gain (scaling factor).

        Parameters:
            value (float): gain multiplier.
        """
        self.background_gain = value
        self.gain_input.setText(f"{value:.2f}")
        self.log_message(f"Ganancia del fondo ajustada a {value:.2f}")

    def set_gain_from_input(self):
        """
        Sets gain from the input field.
        Reverts to current gain if input is invalid.
        """
        try:
            value = float(self.gain_input.text())
            self.background_gain = value
            self.gain_slider.setValue(int(value * 100))
        except ValueError:
            self.gain_input.setText(f"{self.background_gain:.2f}")

    def update_offset(self, value):
        """
        Updates background subtraction offset.

        Parameters:
            value (int): pixel-wise bias to subtract before scaling.
        """
<<<<<<< HEAD
        self.background_offset = value * 32768  # Mapear de [-1,1] a [-32768,32768]
        self.offset_input.setText(f"{value:.2f}")
        self.log_message(f"Offset del fondo ajustado a {self.background_offset:.0f} (escalado: {value:.2f})")
=======
        self.background_offset = value
        self.offset_input.setText(str(value))
        self.log_message(f"Offset del fondo ajustado a {value}")
>>>>>>> f544d198

    def set_offset_from_input(self):
        """
        Parses and sets offset value from user input field.
        If invalid, reverts to current value.
        """
        try:
<<<<<<< HEAD
            value = float(self.offset_input.text())
            if -1.0 <= value <= 1.0:
                self.background_offset = value * 32768
                self.offset_slider.setValue(int(value * 100))
            else:
                self.offset_input.setText(f"{self.background_offset / 32768:.2f}")
        except ValueError:
            self.offset_input.setText(f"{self.background_offset / 32768:.2f}")
=======
            value = int(self.offset_input.text())
            self.background_offset = value
            self.offset_slider.setValue(value)
        except ValueError:
            self.offset_input.setText(str(self.background_offset))
>>>>>>> f544d198
            
    def change_capture_mode(self, mode):
        """
        Updates internal state when user selects capture mode.

        Parameters:
            mode (str): either 'Promedio' or 'Mediana'.
        """
        self.capture_mode = mode
        self.log_message(f"Modo de captura cambiado a {mode}")
    
    def select_work_dir(self):
        """
        Opens a dialog to choose the directory for saving images.
        Sets self.work_dir and updates input field.
        """
        directory = QFileDialog.getExistingDirectory(self, "Seleccionar Directorio de Trabajo")
        if directory:
            self.work_dir = directory
            self.dir_line_edit.setText(directory)
            self.log_message(f"Directorio de trabajo establecido: {directory}")
    
    def toggle_auto_save(self, text):
        """
        Enables or disables automatic saving of images.

        Parameters:
            text (str): "Sí" to enable, "No" to disable.
        """
        self.auto_save = (text == "Sí")
        estado = "activado" if self.auto_save else "desactivado"
        self.log_message(f"Guardado automático {estado}")
    
    def save_image_automatically(self, image, tipo):
        """
        Saves an image to disk using timestamped filename in working directory.

        Parameters:
            image (np.ndarray): image to save.
            tipo (str): label prefix (e.g., 'fondo', 'resta').
        """
        if not self.work_dir:
            self.log_message("[ERROR] No se definió directorio de trabajo para guardar imagen.")
            return
        timestamp = datetime.datetime.now().strftime("%Y%m%d_%H%M%S")
        filename = f"{tipo}_{timestamp}.tif"
        full_path = os.path.join(self.work_dir, filename)
        try:
            imsave(full_path, image)
            self.log_message(f"Imagen guardada automáticamente en: {full_path}")
        except Exception as e:
            self.log_message(f"[ERROR] No se pudo guardar la imagen en: {full_path}. Detalle: {e}")
    
    def capture_background(self):
        """
        Initiates the background image acquisition process.
        Pauses the preview worker and starts a Worker instance
        in a separate thread to compute the background image.
        """
        self.preview_worker.pause()
        self.preview_mode = False
        num_images = self.num_images_spinbox.value()
        mode = self.capture_mode_selector.currentText()
        blur_strength = self.blur_strength
        self.background_worker = Worker(self.camera, num_images, mode, blur_strength)
        self.background_worker.image_captured.connect(self.set_background_image)
        threading.Thread(target=self.background_worker.run, daemon=True).start()
        self.log_message("Iniciando captura de fondo...")
    
    def set_background_image(self, image):
        """
        Assigns the captured background image to internal state,
        displays it, and optionally saves it.

        Parameters:
            image (np.ndarray): background image to store and show.
        """
        self.background_image = image
        self.display_image(image)
        self.log_message("Fondo capturado correctamente.")
        if self.auto_save:
            self.save_image_automatically(image, "fondo")
    
    def toggle_background(self, text):
        """
        Enables or disables background subtraction mode.

        Parameters:
            text (str): "Sí" to enable, "No" to disable.
        """
        self.background_enabled = (text == "Sí")
        estado = "activada" if self.background_enabled else "desactivada"
        self.log_message(f"Restar fondo {estado}")
    
    def capture_image(self):
        """
        Starts the acquisition of the main image using Worker.
        Uses user-selected mode and blur. If in simulation mode,
        logs appropriate note.
        """
        self.preview_worker.pause()
        num_images = self.num_images_spinbox.value()
        mode = self.capture_mode_selector.currentText()
        if self.simulation:
            self.log_message("Captura de imagen simulada.")
    
        self.worker = Worker(self.camera, num_images, mode, self.blur_strength)
        self.worker.image_captured.connect(self.display_captured_image)
        threading.Thread(target=self.worker.run, daemon=True).start()
        self.log_message("Iniciando captura de imagen...")
    
    def display_captured_image(self, image):
        """
        Handles the display of a newly captured image.
        Applies optional background subtraction with gain/offset
        and sets GUI buttons accordingly.

        Parameters:
            image (np.ndarray): final processed image.
        """
        if (self.background_enabled and
                self.background_image is not None and
                self.background_image.shape == image.shape):
<<<<<<< HEAD
    
            a = self.background_gain
            b = self.background_offset
    
            image_float = image.astype(np.float32)
            background_float = self.background_image.astype(np.float32)
    
            diff = a * (image_float - background_float + b)
            diff_centered = diff + 32768
            result = np.clip(diff_centered, 0, 65535).astype(np.uint16)
=======

            a = self.background_gain
            b = self.background_offset

            image_float = image.astype(np.float32)
            background_float = self.background_image.astype(np.float32)

            diff = a*(image_float - background_float + b)
            diff_centered = diff + 128
            result = np.clip(diff_centered, 0, 255).astype(np.uint8)
>>>>>>> f544d198
            tipo_guardado = "resta"
        else:
            result = image.copy()
            tipo_guardado = "normal"
    
        self.captured_image = result
    
        # ⚠️ MUY IMPORTANTE: mostrar la imagen procesada de 16 bits
        self.display_captured_image_in_tab(result)
    
        self.save_button.setEnabled(True)
        self.toggle_preview_button.setEnabled(True)
        self.log_message("Imagen capturada y mostrada en pestaña 'Captura'.")
    
        if self.auto_save:
            # Save processed image
            self.save_image_automatically(result, tipo_guardado)
<<<<<<< HEAD
            # Guardar RAW también
=======
            # Save raw image
>>>>>>> f544d198
            raw_folder = os.path.join(self.work_dir, "raw")
            os.makedirs(raw_folder, exist_ok=True)
            timestamp = datetime.datetime.now().strftime("%Y%m%d_%H%M%S")
            filename = f"cruda_{timestamp}.tif"
            raw_path = os.path.join(raw_folder, filename)
<<<<<<< HEAD
            imsave(raw_path, image)
=======
            cv2.imwrite(raw_path, image)  # 'image' is now the original
>>>>>>> f544d198
            self.log_message(f"Imagen cruda guardada en: {raw_path}")

    def display_captured_image_in_tab(self, image, scale_factor=1):
        """
        Updates capture tab preview display with given image.

        Parameters:
            image (np.ndarray): grayscale image to show.
            scale_factor (float): scaling for preview size.
        """
        
        if len(image.shape) == 3:
            image = (rgb2gray(image) * 65535).astype(np.uint16)
    
        height, width = image.shape
        new_width = int(width * scale_factor)
        new_height = int(height * scale_factor)
    
<<<<<<< HEAD
        resized_image = resize(image, (new_height, new_width), preserve_range=True).astype(np.uint16)
        image_8bit = to_8bit_for_preview(resized_image)
    
        # ✅ Aseguramos que el array sea contiguo en memoria
        image_8bit = np.ascontiguousarray(image_8bit)
    
        bytes_per_line = image_8bit.shape[1]
        qimage = QImage(image_8bit.data, image_8bit.shape[1], image_8bit.shape[0], bytes_per_line, QImage.Format.Format_Grayscale8)
=======
        # Updates just the label on the capture window
>>>>>>> f544d198
        self.preview_label_capture.setPixmap(QPixmap.fromImage(qimage))



    def save_image(self):
        """
        Opens a dialog to let user save the current captured image manually.
        If no image is available, logs error.
        """
        if self.captured_image is None:
            self.log_message("[ERROR] No hay imagen capturada para guardar.")
            return
        file_dialog = QFileDialog()
        file_dialog.setDefaultSuffix("tif")
        file_path, _ = file_dialog.getSaveFileName(self, "Guardar Imagen", "", "TIFF (*.tif)")
        if file_path:
            imsave(file_path, self.captured_image)
            self.log_message(f"Imagen guardada manualmente en: {file_path}")
    
    def save_preview_parameters(self):
        """
<<<<<<< HEAD
        Saves current preview tab parameters (camera properties + FPS) to a JSON file.
        """
        params = {
            prop: self.sliders[prop].value() / 10 for prop in self.properties
        }
        # Add FPS
        try:
            current_fps = float(self.fps_selector.currentText())
            params["fps"] = current_fps
        except Exception as e:
            self.log_message(f"[WARNING] Could not save FPS: {e}")
    
        file_path, _ = QFileDialog.getSaveFileName(self, "Save Preview Parameters", "", "JSON (*.json)")
=======
        Saves all current camera property values to a JSON file.
        """
        params = {prop: self.sliders[prop].value() / 10 for prop in self.properties}
        file_path, _ = QFileDialog.getSaveFileName(self, "Guardar Parámetros de Preview", "", "JSON (*.json)")
>>>>>>> f544d198
        if file_path:
            try:
                with open(file_path, 'w') as f:
                    json.dump(params, f, indent=4)
                self.log_message(f"Preview parameters saved to {file_path}")
            except Exception as e:
                self.log_message(f"[ERROR] Could not save preview parameters: {e}")



    def save_capture_parameters(self):
        """
        Saves current capture-related settings to JSON (blur, mode, count).
        """
        params = {
            "blur_strength": self.blur_strength,
            "num_images": self.num_images_spinbox.value(),
            "capture_mode": self.capture_mode,
            "background_gain": self.background_gain,
            "background_offset": self.background_offset
        }
        file_path, _ = QFileDialog.getSaveFileName(self, "Guardar Parámetros de Captura", "", "JSON (*.json)")
        if file_path:
            try:
                with open(file_path, 'w') as f:
                    json.dump(params, f, indent=4)
                self.log_message(f"Parámetros de Captura guardados en {file_path}")
            except Exception as e:
                self.log_message(f"[ERROR] No se pudieron guardar parámetros de Captura: {e}")
                
    def save_parameters(self):
        """
        Saves parameters depending on the active tab (preview or capture).
        """
        if self.tabs.currentIndex() == 0:
            self.save_preview_parameters()
        else:
            self.save_capture_parameters()                


    def load_parameters(self):
        """
        Loads both preview and capture parameters from a JSON file,
        and applies the values to appropriate widgets.
        """
        file_path, _ = QFileDialog.getOpenFileName(self, "Cargar Parámetros", "", "JSON (*.json)")
        if file_path:
            with open(file_path, 'r') as f:
                params = json.load(f)
    
            # Preview properties
            for prop in self.properties:
                value = params.get(prop, None)
                if value is not None:
                    self.sliders[prop].setValue(int(value * 10))
                    self.update_property(prop, value)
    
            # FPS
            if 'fps' in params:
                fps_str = f"{params['fps']:.2f}"
                index = self.fps_selector.findText(fps_str)
                if index != -1:
                    self.fps_selector.setCurrentIndex(index)
                else:
                    self.log_message(f"[WARNING] Saved FPS ({fps_str}) not in available list.")
    
            # Capture settings
            if 'blur_strength' in params:
                self.blur_slider.setValue(params['blur_strength'])
                self.update_blur(params['blur_strength'])
    
            if 'num_images' in params:
                self.num_images_spinbox.setValue(params['num_images'])
    
            if 'background_gain' in params:
                self.update_gain(params['background_gain'])
    
            if 'background_offset' in params:
                self.update_offset(params['background_offset'])
    
            if 'capture_mode' in params:
                index = self.capture_mode_selector.findText(params['capture_mode'])
                if index != -1:
                    self.capture_mode_selector.setCurrentIndex(index)
    
            self.log_message(f"Parámetros cargados desde archivo: {file_path}")

    
    def start_preview(self):
        """
        Resumes live preview if previously paused.
        """
        self.preview_mode = True
        self.toggle_preview_button.setEnabled(False)
        self.preview_worker.resume()
        self.log_message("Preview reanudado.")

    def display_preview_image(self, image, scale_factor=1):
        """
        Displays a new preview image in the preview tab.

        Parameters:
            image (np.ndarray): grayscale image to display.
            scale_factor (float): optional resize scale factor.
        """
        if len(image.shape) == 3:
            image = (rgb2gray(image) * 65535).astype(np.uint16)
    
        height, width = image.shape
        new_width = int(width * scale_factor)
        new_height = int(height * scale_factor)
    
<<<<<<< HEAD
        resized_image = resize(image, (new_height, new_width), preserve_range=True).astype(np.uint16)
        image_8bit = to_8bit_for_preview(resized_image)
    
        bytes_per_line = image_8bit.shape[1]
        qimage = QImage(image_8bit.data, image_8bit.shape[1], image_8bit.shape[0], bytes_per_line, QImage.Format.Format_Grayscale8)
=======
        # Updates just the preview
>>>>>>> f544d198
        self.preview_label_preview.setPixmap(QPixmap.fromImage(qimage))



    def display_image(self, image, scale_factor=1):
        """
        Updates both preview and capture image panels with given image.

        Parameters:
            image (np.ndarray): grayscale image.
            scale_factor (float): resize factor.
        """
        if len(image.shape) == 3:
            image = (rgb2gray(image) * 65535).astype(np.uint16)
    
        height, width = image.shape
        new_width = int(width * scale_factor)
        new_height = int(height * scale_factor)
    
<<<<<<< HEAD
        resized_image = resize(image, (new_height, new_width), preserve_range=True).astype(np.uint16)
        image_8bit = to_8bit_for_preview(resized_image)
    
        bytes_per_line = image_8bit.shape[1]
        qimage = QImage(image_8bit.data, image_8bit.shape[1], image_8bit.shape[0], bytes_per_line, QImage.Format.Format_Grayscale8)
    
=======
        #Updates previews
>>>>>>> f544d198
        self.preview_label_preview.setPixmap(QPixmap.fromImage(qimage))
        self.preview_label_capture.setPixmap(QPixmap.fromImage(qimage))

    def log_message(self, message):
        """
        Logs a message with timestamp to both GUI consoles and log.txt.

        Parameters:
            message (str): message content.
        """
        timestamp = datetime.datetime.now().strftime("%H:%M:%S")
        full_message = f"[{timestamp}] {message}"
    
        self.console_preview.appendPlainText(full_message)
        self.console_capture.appendPlainText(full_message)
    
        print(full_message)  # Para consola de Spyder o terminal
    
        # También guardar en log.txt
        if hasattr(self, "log_file") and self.log_file:
            self.log_file.write(full_message + "\n")
            self.log_file.flush()

    def closeEvent(self, event):
        """
        Handles application exit: stops threads and closes logs.
        """
        self.preview_worker.stop()
        self.preview_thread.quit()
        self.preview_thread.wait()
        if hasattr(self, "log_file") and self.log_file:
            self.log_file.close()
        event.accept()

# Main execution block
if __name__ == "__main__":
    app = QApplication.instance() or QApplication(sys.argv)
    window = CameraApp()
    window.show()
    sys.exit(app.exec())



    <|MERGE_RESOLUTION|>--- conflicted
+++ resolved
@@ -78,17 +78,12 @@
         - set_properties(**kwargs): stub to allow property configuration without functionality.
     """
     def TakeSnapshot(self):
-<<<<<<< HEAD
         image = np.random.normal(32768, 5000, (480, 640)).astype(np.uint16)
         img_pil = Image.fromarray(image)
         draw = ImageDraw.Draw(img_pil)
         # podés usar una fuente default o cargar una con truetype
         draw.text((50, 240), "SIMULATED", fill=65535)
         image = np.array(img_pil)
-=======
-        image = np.random.normal(127, 30, (480, 640)).astype(np.uint8)
-        cv2.putText(image, 'SIMULATED', (50, 240), cv2.FONT_HERSHEY_SIMPLEX, 2, (255,), 3, cv2.LINE_AA)
->>>>>>> f544d198
         return image
 
     def set_properties(self, **kwargs):
@@ -156,13 +151,8 @@
                 result_image = images[0]
             # Optional Gaussian blur
             if self.blur_strength > 0:
-<<<<<<< HEAD
                 sigma = self.blur_strength  # o self.blur_strength / 3 para equivalente con OpenCV
                 result_image = blur_uint16(result_image, sigma)
-=======
-                k = self.blur_strength * 2 + 1
-                result_image = cv2.GaussianBlur(result_image, (k, k), 0)
->>>>>>> f544d198
             # Emit final result
             self.image_captured.emit(result_image)
 
@@ -229,11 +219,6 @@
     """
     def __init__(self):
         super().__init__()
-<<<<<<< HEAD
-    
-=======
-
->>>>>>> f544d198
         # Try initializing Lucam camera; fallback to simulation
         try:
             self.camera = Lucam()
@@ -253,19 +238,11 @@
         self.log_file_path = os.path.join(os.getcwd(), "log.txt")
         self.log_file = open(self.log_file_path, "a", encoding="utf-8")
         
-<<<<<<< HEAD
-=======
-        # Logging system
->>>>>>> f544d198
         now = datetime.datetime.now()
         start_message = f"=== Se inició la app el día {now.strftime('%d/%m/%Y')} a las {now.strftime('%H:%M:%S')} ==="
         self.log_file.write(start_message + "\n")
         self.log_file.flush()
-<<<<<<< HEAD
-    
-=======
-        
->>>>>>> f544d198
+        
         # Start preview worker thread
         self.preview_worker = PreviewWorker(self.camera)
         self.preview_thread = QThread()
@@ -273,11 +250,7 @@
         self.preview_worker.new_frame.connect(self.display_preview_image)
         self.preview_thread.started.connect(self.preview_worker.run)
         self.preview_thread.start()
-<<<<<<< HEAD
-    
-=======
-        
->>>>>>> f544d198
+
         # Initialize GUI widgets and internal state variables
         self.preview_label_preview = QLabel("Preview en vivo")
         self.preview_label_preview.setFixedSize(640, 480)
@@ -290,11 +263,7 @@
     
         self.console_capture = QPlainTextEdit()
         self.console_capture.setReadOnly(True)
-<<<<<<< HEAD
-    
-=======
-        
->>>>>>> f544d198
+
         # Internal states for background subtraction and UI control
         self.background_gain = 1.0
         self.background_offset = 0.0
@@ -304,11 +273,7 @@
         self.blur_strength = 0
         self.background_image = None
         self.background_enabled = True
-<<<<<<< HEAD
-    
-=======
-        
->>>>>>> f544d198
+
         # Properties to be controlled by UI sliders
         self.properties = {
             "brightness": (0, 100, 10.0),
@@ -317,11 +282,7 @@
             "hue": (-180, 180, 0.0),
             "gamma": (1, 50, 10),
             "exposure": (1, 500, 10.0),
-<<<<<<< HEAD
-            "gain": (0, 10, 1.0),
-=======
             "gain": (0, 10, 1.0)
->>>>>>> f544d198
         }
     
         #self.camera.SetProperty(168,10)
@@ -338,11 +299,7 @@
     
         self.work_dir = ""
         self.auto_save = False
-<<<<<<< HEAD
-    
-=======
-        
->>>>>>> f544d198
+
         # Launch full GUI setup
         self.initUI()
 
@@ -390,11 +347,7 @@
         left_layout.addWidget(self.console_preview)
     
         layout.addLayout(left_layout)
-<<<<<<< HEAD
-    
-=======
-        
->>>>>>> f544d198
+
         controls_layout = QVBoxLayout()
         self.sliders = {}
         self.inputs = {}
@@ -443,12 +396,7 @@
             self.sliders[prop] = slider
             self.inputs[prop] = input_field
     
-<<<<<<< HEAD
-=======
-        controls_layout.addStretch()
-        layout.addLayout(controls_layout)
-        
->>>>>>> f544d198
+
         # Save/load parameter buttons
         self.save_preview_button = QPushButton("Guardar Parámetros de Preview")
         self.save_preview_button.clicked.connect(self.save_preview_parameters)
@@ -582,17 +530,12 @@
         offset_layout = QHBoxLayout()
         offset_layout.addWidget(QLabel("Offset (b):"))
         self.offset_slider = QSlider(Qt.Orientation.Horizontal)
-<<<<<<< HEAD
+
         self.offset_slider.setMinimum(-100)
         self.offset_slider.setMaximum(100)
         self.offset_slider.setValue(0)
         self.offset_slider.valueChanged.connect(lambda v: self.update_offset(v / 100))
-=======
-        self.offset_slider.setMinimum(-255)
-        self.offset_slider.setMaximum(255)
-        self.offset_slider.setValue(0)
-        self.offset_slider.valueChanged.connect(lambda v: self.update_offset(v))
->>>>>>> f544d198
+
         offset_layout.addWidget(self.offset_slider)
         self.offset_input = QLineEdit("0")
         self.offset_input.setFixedWidth(50)
@@ -760,15 +703,11 @@
         Parameters:
             value (int): pixel-wise bias to subtract before scaling.
         """
-<<<<<<< HEAD
+
         self.background_offset = value * 32768  # Mapear de [-1,1] a [-32768,32768]
         self.offset_input.setText(f"{value:.2f}")
         self.log_message(f"Offset del fondo ajustado a {self.background_offset:.0f} (escalado: {value:.2f})")
-=======
-        self.background_offset = value
-        self.offset_input.setText(str(value))
-        self.log_message(f"Offset del fondo ajustado a {value}")
->>>>>>> f544d198
+
 
     def set_offset_from_input(self):
         """
@@ -776,7 +715,7 @@
         If invalid, reverts to current value.
         """
         try:
-<<<<<<< HEAD
+
             value = float(self.offset_input.text())
             if -1.0 <= value <= 1.0:
                 self.background_offset = value * 32768
@@ -785,13 +724,7 @@
                 self.offset_input.setText(f"{self.background_offset / 32768:.2f}")
         except ValueError:
             self.offset_input.setText(f"{self.background_offset / 32768:.2f}")
-=======
-            value = int(self.offset_input.text())
-            self.background_offset = value
-            self.offset_slider.setValue(value)
-        except ValueError:
-            self.offset_input.setText(str(self.background_offset))
->>>>>>> f544d198
+
             
     def change_capture_mode(self, mode):
         """
@@ -915,7 +848,6 @@
         if (self.background_enabled and
                 self.background_image is not None and
                 self.background_image.shape == image.shape):
-<<<<<<< HEAD
     
             a = self.background_gain
             b = self.background_offset
@@ -926,18 +858,7 @@
             diff = a * (image_float - background_float + b)
             diff_centered = diff + 32768
             result = np.clip(diff_centered, 0, 65535).astype(np.uint16)
-=======
-
-            a = self.background_gain
-            b = self.background_offset
-
-            image_float = image.astype(np.float32)
-            background_float = self.background_image.astype(np.float32)
-
-            diff = a*(image_float - background_float + b)
-            diff_centered = diff + 128
-            result = np.clip(diff_centered, 0, 255).astype(np.uint8)
->>>>>>> f544d198
+
             tipo_guardado = "resta"
         else:
             result = image.copy()
@@ -945,7 +866,7 @@
     
         self.captured_image = result
     
-        # ⚠️ MUY IMPORTANTE: mostrar la imagen procesada de 16 bits
+        #MUY IMPORTANTE: mostrar la imagen procesada de 16 bits
         self.display_captured_image_in_tab(result)
     
         self.save_button.setEnabled(True)
@@ -955,21 +876,14 @@
         if self.auto_save:
             # Save processed image
             self.save_image_automatically(result, tipo_guardado)
-<<<<<<< HEAD
-            # Guardar RAW también
-=======
-            # Save raw image
->>>>>>> f544d198
+
             raw_folder = os.path.join(self.work_dir, "raw")
             os.makedirs(raw_folder, exist_ok=True)
             timestamp = datetime.datetime.now().strftime("%Y%m%d_%H%M%S")
             filename = f"cruda_{timestamp}.tif"
             raw_path = os.path.join(raw_folder, filename)
-<<<<<<< HEAD
             imsave(raw_path, image)
-=======
-            cv2.imwrite(raw_path, image)  # 'image' is now the original
->>>>>>> f544d198
+
             self.log_message(f"Imagen cruda guardada en: {raw_path}")
 
     def display_captured_image_in_tab(self, image, scale_factor=1):
@@ -988,18 +902,16 @@
         new_width = int(width * scale_factor)
         new_height = int(height * scale_factor)
     
-<<<<<<< HEAD
+
         resized_image = resize(image, (new_height, new_width), preserve_range=True).astype(np.uint16)
         image_8bit = to_8bit_for_preview(resized_image)
     
-        # ✅ Aseguramos que el array sea contiguo en memoria
+        # Aseguramos que el array sea contiguo en memoria
         image_8bit = np.ascontiguousarray(image_8bit)
     
         bytes_per_line = image_8bit.shape[1]
         qimage = QImage(image_8bit.data, image_8bit.shape[1], image_8bit.shape[0], bytes_per_line, QImage.Format.Format_Grayscale8)
-=======
-        # Updates just the label on the capture window
->>>>>>> f544d198
+
         self.preview_label_capture.setPixmap(QPixmap.fromImage(qimage))
 
 
@@ -1021,7 +933,6 @@
     
     def save_preview_parameters(self):
         """
-<<<<<<< HEAD
         Saves current preview tab parameters (camera properties + FPS) to a JSON file.
         """
         params = {
@@ -1035,12 +946,7 @@
             self.log_message(f"[WARNING] Could not save FPS: {e}")
     
         file_path, _ = QFileDialog.getSaveFileName(self, "Save Preview Parameters", "", "JSON (*.json)")
-=======
-        Saves all current camera property values to a JSON file.
-        """
-        params = {prop: self.sliders[prop].value() / 10 for prop in self.properties}
-        file_path, _ = QFileDialog.getSaveFileName(self, "Guardar Parámetros de Preview", "", "JSON (*.json)")
->>>>>>> f544d198
+
         if file_path:
             try:
                 with open(file_path, 'w') as f:
@@ -1048,8 +954,6 @@
                 self.log_message(f"Preview parameters saved to {file_path}")
             except Exception as e:
                 self.log_message(f"[ERROR] Could not save preview parameters: {e}")
-
-
 
     def save_capture_parameters(self):
         """
@@ -1153,15 +1057,12 @@
         new_width = int(width * scale_factor)
         new_height = int(height * scale_factor)
     
-<<<<<<< HEAD
         resized_image = resize(image, (new_height, new_width), preserve_range=True).astype(np.uint16)
         image_8bit = to_8bit_for_preview(resized_image)
     
         bytes_per_line = image_8bit.shape[1]
         qimage = QImage(image_8bit.data, image_8bit.shape[1], image_8bit.shape[0], bytes_per_line, QImage.Format.Format_Grayscale8)
-=======
-        # Updates just the preview
->>>>>>> f544d198
+
         self.preview_label_preview.setPixmap(QPixmap.fromImage(qimage))
 
 
@@ -1181,16 +1082,16 @@
         new_width = int(width * scale_factor)
         new_height = int(height * scale_factor)
     
-<<<<<<< HEAD
+
         resized_image = resize(image, (new_height, new_width), preserve_range=True).astype(np.uint16)
         image_8bit = to_8bit_for_preview(resized_image)
     
         bytes_per_line = image_8bit.shape[1]
         qimage = QImage(image_8bit.data, image_8bit.shape[1], image_8bit.shape[0], bytes_per_line, QImage.Format.Format_Grayscale8)
     
-=======
+
         #Updates previews
->>>>>>> f544d198
+
         self.preview_label_preview.setPixmap(QPixmap.fromImage(qimage))
         self.preview_label_capture.setPixmap(QPixmap.fromImage(qimage))
 
