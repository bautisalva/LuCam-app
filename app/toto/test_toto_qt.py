--- conflicted
+++ resolved
@@ -273,7 +273,6 @@
     image_ready = pyqtSignal(np.ndarray, int)
     finished = pyqtSignal()
 
-<<<<<<< HEAD
     def __init__(self, *, camera, fungen, satur_pulse, nucleation_pulse,
                  growth_pulse, cycles, roi, num_images_bg, num_images_frame,
                  outdir, campo_corr, resistencia, blur_sigma=0,
@@ -288,7 +287,6 @@
         self.roi = roi
         self.num_images_bg = max(1, int(num_images_bg))
         self.num_images_frame = max(1, int(num_images_frame))
-=======
     # Señales para que la APP ejecute los pulsos usando LO QUE YA ESTÁ SELECCIONADO en la UI
     do_saturate = pyqtSignal()
     do_nucleation = pyqtSignal()
@@ -310,7 +308,6 @@
         self.num_images_frame = int(num_images_frame)
         self.blur_sigma = int(blur_sigma)
         self.mode = mode or "Promedio"
->>>>>>> 6142c265
         self.outdir = outdir
         self.raw_dir = os.path.join(self.outdir, "raw")
         os.makedirs(self.outdir, exist_ok=True)
@@ -347,21 +344,18 @@
         if len(imagenes) == 1:
             resultado = imagenes[0]
         else:
-<<<<<<< HEAD
             stack = np.stack(imagenes, axis=0).astype(np.float32)
             modo = str(self.mode).lower()
             if modo.startswith("med"):
                 resultado = np.median(stack, axis=0).astype(np.uint16)
             else:
                 resultado = np.mean(stack, axis=0).astype(np.uint16)
-=======
             stack = np.stack(imgs, 0).astype(np.float32)
             mode_lc = str(self.mode).lower()
             if mode_lc.startswith("med"):
                 out = np.median(stack, axis=0).astype(np.uint16)
             else:
                 out = np.mean(stack, axis=0).astype(np.uint16)
->>>>>>> 6142c265
         if self.blur_sigma > 0:
             resultado = blur_uint16(resultado, sigma=self.blur_sigma)
         return resultado
@@ -430,7 +424,6 @@
         try:
             self.fungen.write('FREQ %f' % frecuencia)
             time.sleep(0.05)
-<<<<<<< HEAD
             self.fungen.write('VOLT:OFFS %f' % offset)
             time.sleep(0.05)
             self.fungen.write('VOLT %f' % tension)
@@ -493,7 +486,6 @@
             self.progress.emit(100, "Secuencia finalizada")
         except Exception as exc:
             self.log(f"[SEQ][ERROR] {exc}")
-=======
             self.progress.emit(5, "Saturación OK")
             if self.should_stop():
                 self.finished.emit(); return
@@ -551,7 +543,6 @@
 
         except Exception as e:
             self.log(f"[ERROR][SEQ] {e}")
->>>>>>> 6142c265
         finally:
             self.finished.emit()
 class PreviewWorker(QObject):
@@ -1705,7 +1696,6 @@
         except Exception:
             cycles = 1
 
-<<<<<<< HEAD
         try:
             campo_corr = float(self.campo_corr_edit.text())
             resistencia = float(self.resistencia_edit.text())
@@ -1719,17 +1709,14 @@
 
         ts = datetime.datetime.now().strftime('%Y%m%d_%H%M%S')
         sign = self._sequence_signature()
-=======
         # Carpeta destino en work_dir (o cwd) con firma + timestamp
         ts = datetime.datetime.now().strftime('%Y%m%d_%H%M%S')
         sign = self._current_pulse_signature()
->>>>>>> 6142c265
         base_dir = self.work_dir if self.work_dir else os.getcwd()
         outdir = os.path.join(base_dir, f"SEQ_{sign}_{ts}")
 
         roi = self._roi_tuple_or_none()
 
-<<<<<<< HEAD
         blur_sigma = getattr(self, 'blur_strength', 0)
         num_images_widget = getattr(self, 'num_images_spinbox', None)
         if num_images_widget is not None:
@@ -1737,7 +1724,6 @@
         else:
             num_images = 1
 
-=======
         # Parámetros de resta de fondo y blur actuales (si usás otros nombres, ajustá aquí)
         bg_gain = getattr(self, 'background_gain', 1.0)
         bg_off  = getattr(self, 'background_offset', 0.0)
@@ -1750,7 +1736,6 @@
             num_images = 1
 
         # Preparar Worker + hilo
->>>>>>> 6142c265
         self.seq_thread = QThread()
         self.seq_worker = SequenceWorker(
             camera=self.camera,
@@ -1760,7 +1745,6 @@
             growth_pulse=grow_config,
             cycles=cycles,
             roi=roi,
-<<<<<<< HEAD
             num_images_bg=num_images,
             num_images_frame=num_images,
             outdir=outdir,
@@ -1776,7 +1760,6 @@
         if getattr(self, 'fungen', None) is None:
             self.log_message("[SEQ] Generador no conectado: los pulsos se omitirán.")
 
-=======
             do_resta=True,
             background_gain=bg_gain,
             background_offset=bg_off,
@@ -1806,7 +1789,6 @@
             # fallback: si no existe, repetimos create_dom como aproximación
             self.seq_worker.do_growth.connect(self.create_dom)
     
->>>>>>> 6142c265
         # Señales de progreso/imagen
         self.seq_thread.started.connect(self.seq_worker.run)
         self.seq_worker.progress.connect(self._seq_on_progress)
@@ -1930,8 +1912,6 @@
             time.sleep(0.02)
             self.fungen.write('VOLT %f' % V)
             time.sleep(0.02)
-<<<<<<< HEAD
-=======
 
             pulse_type = self.combo_pulso_ciclo.currentText().strip().lower()
             if pulse_type == "pulso cuadrado":
@@ -1950,7 +1930,6 @@
                 pulso = self.square_pulse(signo)
             else:
                 pulso = self.square_pulse(signo)
->>>>>>> 6142c265
 
             pulse_type = self.combo_pulso_ciclo.currentText().strip().lower()
             if pulse_type == "pulso cuadrado":
